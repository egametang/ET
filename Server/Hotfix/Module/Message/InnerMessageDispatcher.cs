--- conflicted
+++ resolved
@@ -11,11 +11,7 @@
 			try
 			{
 				Type messageType = Game.Scene.GetComponent<OpcodeTypeComponent>().GetType(packet.Opcode);
-<<<<<<< HEAD
-				message = (IMessage)session.Network.MessagePacker.DeserializeFrom(messageType, packet.Bytes, Packet.Index, packet.Length - Packet.Index);
-=======
 				message = (IMessage)session.Network.MessagePacker.DeserializeFrom(messageType, packet.Stream);
->>>>>>> ec7ea59e
 			}
 			catch (Exception e)
 			{
