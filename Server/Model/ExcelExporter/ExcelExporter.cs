--- conflicted
+++ resolved
@@ -55,12 +55,6 @@
             {
                 template = File.ReadAllText("Template.txt");
                 ExcelPackage.LicenseContext = LicenseContext.NonCommercial;
-<<<<<<< HEAD
-                var originFiles = Directory.GetFiles(excelDir, "*.xlsx");
-                foreach (string path in originFiles)
-                {
-                    if (path.Contains("~$")) continue;
-=======
                 foreach (string path in Directory.GetFiles(excelDir))
                 {
                     string fileName = Path.GetFileName(path);
@@ -68,7 +62,6 @@
                     {
                         continue;
                     }
->>>>>>> 8eacccca
                     using Stream stream = new FileStream(path, FileMode.Open, FileAccess.Read, FileShare.ReadWrite);
                     using ExcelPackage p = new ExcelPackage(stream);
                     string name = Path.GetFileNameWithoutExtension(path);
