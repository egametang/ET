--- conflicted
+++ resolved
@@ -19,6 +19,7 @@
 		Android,
 		IOS,
 		PC,
+		WebGL,
 	}
 
 	public class BuildEditor : EditorWindow
@@ -27,7 +28,6 @@
 
 		private PlatformType platformType;
 		private bool isBuildExe;
-		private bool isContainAB;
 		private BuildOptions buildOptions = BuildOptions.AllowDebugging | BuildOptions.Development;
 		private BuildAssetBundleOptions buildAssetBundleOptions = BuildAssetBundleOptions.None;
 
@@ -44,14 +44,8 @@
 				SetPackingTagAndAssetBundle();
 			}
 
-			if (GUILayout.Button("清除标记"))
-			{
-				ClearPackingTagAndAssetBundle();
-			}
-
 			this.platformType = (PlatformType)EditorGUILayout.EnumPopup(platformType);
 			this.isBuildExe = EditorGUILayout.Toggle("是否打包EXE: ", this.isBuildExe);
-			this.isContainAB = EditorGUILayout.Toggle("是否同将资源打进EXE: ", this.isContainAB);
 			this.buildOptions = (BuildOptions)EditorGUILayout.EnumMaskField("BuildOptions(可多选): ", this.buildOptions);
 			this.buildAssetBundleOptions = (BuildAssetBundleOptions)EditorGUILayout.EnumMaskField("BuildAssetBundleOptions(可多选): ", this.buildAssetBundleOptions);
 
@@ -62,7 +56,7 @@
 					Log.Error("请选择打包平台!");
 					return;
 				}
-				BuildHelper.Build(this.platformType, this.buildAssetBundleOptions, this.buildOptions, this.isBuildExe, this.isContainAB);
+				BuildHelper.Build(this.platformType, this.buildAssetBundleOptions, this.buildOptions, this.isBuildExe);
 			}
 		}
 
@@ -72,20 +66,17 @@
 
 			SetIndependentBundleAndAtlas("Assets/Bundles/Independent");
 
-			SetBundleAndAtlasWithoutShare("Assets/Bundles/UI");
-
-<<<<<<< HEAD
+			SetShareBundleAndAtlas("Assets/Bundles/UI");
+
 			SetShareBundleAndAtlas("Assets/Bundles/Unit");
 			
 			SetGamesBundleAndAtlas("Assets/Bundles/Games");
-=======
-			SetRootBundleOnly("Assets/Bundles/Unit");
->>>>>>> 4c14111a
 
 			AssetDatabase.SaveAssets();
 			AssetDatabase.Refresh(ImportAssetOptions.ForceSynchronousImport | ImportAssetOptions.ForceUpdate);
 		}
 
+		// 这个目录下的prefab引用的图片不打图集
 		private static void SetNoAtlas(string dir)
 		{
 			List<string> paths = EditorResHelper.GetPrefabsAndScenes(dir);
@@ -96,17 +87,25 @@
 
 				foreach (string pt in pathes)
 				{
+					string extension = Path.GetExtension(pt);
+					if (extension == ".cs" || extension == ".dll")
+					{
+						continue;
+					}
+					if (pt.Contains("Resources"))
+					{
+						continue;
+					}
 					if (pt == path)
 					{
 						continue;
 					}
 
-					SetAtlas(pt, "", true);
-				}
-			}
-		}
-
-		// 会将目录下的每个prefab引用的资源强制打成一个包，不分析共享资源
+					SetAtlas(pt, "");
+				}
+			}
+		}
+		
 		private static void SetBundles(string dir)
 		{
 			List<string> paths = EditorResHelper.GetPrefabsAndScenes(dir);
@@ -119,7 +118,6 @@
 			}
 		}
 
-<<<<<<< HEAD
 		//zys------ start
 		// 会将目录下的小游戏打成一个包
 		//声音 图片材质 预设场景  分别打包
@@ -171,18 +169,11 @@
 		 */
 		private  void SetSomeFileInSelfBundle(List<string> paths, string name)
 		{
-=======
-		// 会将目录下的每个prefab引用的资源打成一个包,只给顶层prefab打包
-		private static void SetRootBundleOnly(string dir)
-		{
-			List<string> paths = EditorResHelper.GetPrefabsAndScenes(dir);
->>>>>>> 4c14111a
 			foreach (string path in paths)
 			{
 				string path1 = path.Replace('\\', '/');
 				Object go = AssetDatabase.LoadAssetAtPath<Object>(path1);
 
-<<<<<<< HEAD
 				SetBundle(path1, $"{name}_{go.name}");
 
 				List<string> pathes = CollectDependencies(path1);
@@ -234,12 +225,6 @@
 		}
 
 		//zys------end
-=======
-				SetBundle(path1, go.name);
-			}
-		}
-
->>>>>>> 4c14111a
 		// 会将目录下的每个prefab引用的资源强制打成一个包，不分析共享资源
 		private static void SetIndependentBundleAndAtlas(string dir)
 		{
@@ -261,36 +246,22 @@
 
 				foreach (string pt in pathes)
 				{
+					string extension = Path.GetExtension(pt);
+					if (extension == ".cs" || extension == ".dll")
+					{
+						continue;
+					}
+					if (pt.Contains("Resources"))
+					{
+						continue;
+					}
 					if (pt == path1)
 					{
 						continue;
 					}
 
-					SetBundleAndAtlas(pt, go.name, true);
-				}
-			}
-		}
-
-		private static void SetBundleAndAtlasWithoutShare(string dir)
-		{
-			List<string> paths = EditorResHelper.GetPrefabsAndScenes(dir);
-			foreach (string path in paths)
-			{
-				string path1 = path.Replace('\\', '/');
-				Object go = AssetDatabase.LoadAssetAtPath<Object>(path1);
-
-				SetBundle(path1, go.name);
-
-				//List<string> pathes = CollectDependencies(path1);
-				//foreach (string pt in pathes)
-				//{
-				//	if (pt == path1)
-				//	{
-				//		continue;
-				//	}
-				//
-				//	SetBundleAndAtlas(pt, go.name);
-				//}
+					SetBundleAndAtlas(pt, go.name);
+				}
 			}
 		}
 
@@ -298,11 +269,11 @@
 		{
 			string[] paths = AssetDatabase.GetDependencies(o);
 
-			//Log.Debug($"{o} dependecies: " + paths.ToList().ListToString());
+			Log.Info($"{o} dependecies: " + paths.ToList().ListToString());
 			return paths.ToList();
 		}
 
-		// 分析共享资源
+		// 目录下每个prefab打个包，分析共享资源，共享资源打个包
 		private void SetShareBundleAndAtlas(string dir)
 		{
 			this.dictionary.Clear();
@@ -318,6 +289,15 @@
 				List<string> pathes = CollectDependencies(path1);
 				foreach (string pt in pathes)
 				{
+					string extension = Path.GetExtension(pt);
+					if (extension == ".cs" || extension == ".dll")
+					{
+						continue;
+					}
+					if (pt.Contains("Resources"))
+					{
+						continue;
+					}
 					if (pt == path1)
 					{
 						continue;
@@ -326,11 +306,6 @@
 					// 不存在则记录下来
 					if (!this.dictionary.ContainsKey(pt))
 					{
-						// 如果已经设置了包
-						if (GetBundleName(pt) != "")
-						{
-							continue;
-						}
 						Log.Info($"{path1}----{pt}");
 						BundleInfo bundleInfo = new BundleInfo();
 						bundleInfo.ParentPaths.Add(path1);
@@ -352,14 +327,13 @@
 					DirectoryInfo dirInfo = new DirectoryInfo(dir);
 					string dirName = dirInfo.Name;
 
-					SetBundleAndAtlas(pt, $"{dirName}-share", true);
+					SetBundleAndAtlas(pt, $"{dirName}-share");
 				}
 			}
 		}
 
 		private static void ClearPackingTagAndAssetBundle()
 		{
-<<<<<<< HEAD
 			List<string> bundlePaths = EditorResHelper.GetAllResourcePath("Assets/Bundles/", true);
 			foreach (string bundlePath in bundlePaths)
 			{
@@ -390,94 +364,93 @@
             }
 
             List<string> paths = EditorResHelper.GetAllResourcePath("Assets/Res", true);
-=======
-			//List<string> bundlePaths = EditorResHelper.GetAllResourcePath("Assets/Bundles/", true);
-			//foreach (string bundlePath in bundlePaths)
-			//{
-			//	SetBundle(bundlePath, "", true);
-			//}
-
-			List<string> paths = EditorResHelper.GetAllResourcePath("Assets/Res", true);
->>>>>>> 4c14111a
 			foreach (string pt in paths)
 			{
-				SetBundleAndAtlas(pt, "", true);
-			}
-		}
-
-		private static string GetBundleName(string path)
-		{
-			string extension = Path.GetExtension(path);
-			if (extension == ".cs" || extension == ".dll" || extension == ".js")
-			{
-				return "";
-			}
-			if (path.Contains("Resources"))
-			{
-				return "";
-			}
-
+				string extendName = Path.GetExtension(pt);
+				if (extendName == ".cs")
+				{
+					continue;
+				}
+
+				AssetImporter importer = AssetImporter.GetAtPath(pt);
+				if (importer == null)
+				{
+					continue;
+				}
+				//Log.Info(bundlePath);
+				importer.assetBundleName = "";
+
+				SetAtlas(pt, "");
+			}
+		}
+
+		private static void SetBundle(string path, string name)
+		{
 			AssetImporter importer = AssetImporter.GetAtPath(path);
 			if (importer == null)
 			{
-				return "";
-			}
-
-			return importer.assetBundleName;
-		}
-
-		private static void SetBundle(string path, string name, bool overwrite = false)
-		{
-			string extension = Path.GetExtension(path);
-			if (extension == ".cs" || extension == ".dll" || extension == ".js")
-			{
-				return;
-			}
-			if (path.Contains("Resources"))
-			{
-				return;
-			}
-
+				return;
+			}
+
+			//Log.Info(path);
+			string bundleName = "";
+			if (name == "")
+			{
+				return;
+			}
+			if (importer.assetBundleName != "")
+			{
+				return;
+			}
+			bundleName = $"{name}.unity3d";
+			importer.assetBundleName = bundleName;
+		}
+
+		private static void SetAtlas(string path, string name)
+		{
+			TextureImporter textureImporter = AssetImporter.GetAtPath(path) as TextureImporter;
+			if (textureImporter == null)
+			{
+				return;
+			}
+
+			if (textureImporter.spritePackingTag != "")
+			{
+				return;
+			}
+
+			textureImporter.spritePackingTag = name;
+			AssetDatabase.ImportAsset(path, ImportAssetOptions.ForceSynchronousImport | ImportAssetOptions.ForceUpdate);
+		}
+
+		private static void SetBundleAndAtlas(string path, string name)
+		{
 			AssetImporter importer = AssetImporter.GetAtPath(path);
 			if (importer == null)
 			{
 				return;
 			}
 
-			if (importer.assetBundleName != "" && overwrite == false)
-			{
-				return;
-			}
-
 			//Log.Info(path);
 			string bundleName = "";
-			if (name != "")
-			{
-				bundleName = $"{name}.unity3d";
-			}
-
+			if (name == "")
+			{
+				return;
+			}
+			if (importer.assetBundleName != "")
+			{
+				return;
+			}
+			bundleName = $"{name}.unity3d";
 			importer.assetBundleName = bundleName;
-		}
-
-		private static void SetAtlas(string path, string name, bool overwrite = false)
-		{
-			string extension = Path.GetExtension(path);
-			if (extension == ".cs" || extension == ".dll" || extension == ".js")
-			{
-				return;
-			}
-			if (path.Contains("Resources"))
-			{
-				return;
-			}
-
-			TextureImporter textureImporter = AssetImporter.GetAtPath(path) as TextureImporter;
+
+			TextureImporter textureImporter = importer as TextureImporter;
 			if (textureImporter == null)
 			{
 				return;
 			}
 
-			if (textureImporter.spritePackingTag != "" && overwrite == false)
+			if (textureImporter.spritePackingTag != "")
 			{
 				return;
 			}
@@ -485,47 +458,5 @@
 			textureImporter.spritePackingTag = name;
 			AssetDatabase.ImportAsset(path, ImportAssetOptions.ForceSynchronousImport | ImportAssetOptions.ForceUpdate);
 		}
-
-		private static void SetBundleAndAtlas(string path, string name, bool overwrite = false)
-		{
-			string extension = Path.GetExtension(path);
-			if (extension == ".cs" || extension == ".dll" || extension == ".js" || extension == ".mat")
-			{
-				return;
-			}
-			if (path.Contains("Resources"))
-			{
-				return;
-			}
-
-			AssetImporter importer = AssetImporter.GetAtPath(path);
-			if (importer == null)
-			{
-				return;
-			}
-
-			if (importer.assetBundleName == "" || overwrite)
-			{
-				string bundleName = "";
-				if (name != "")
-				{
-					bundleName = $"{name}.unity3d";
-				}
-
-				importer.assetBundleName = bundleName;
-			}
-
-			TextureImporter textureImporter = importer as TextureImporter;
-			if (textureImporter == null)
-			{
-				return;
-			}
-
-			if (textureImporter.spritePackingTag == "" || overwrite)
-			{
-				textureImporter.spritePackingTag = name;
-				AssetDatabase.ImportAsset(path, ImportAssetOptions.ForceSynchronousImport | ImportAssetOptions.ForceUpdate);
-			}
-		}
 	}
 }