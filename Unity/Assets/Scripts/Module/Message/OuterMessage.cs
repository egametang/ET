--- conflicted
+++ resolved
@@ -762,13 +762,9 @@
     }
 
     public void MergeFrom(pb::CodedInputStream input) {
-<<<<<<< HEAD
-      Units.Clear();
-=======
       units_.Clear();
       rpcId_ = 0;
       actorId_ = 0;
->>>>>>> dbbdd8fe
       uint tag;
       while ((tag = input.ReadTag()) != 0) {
         switch(tag) {
@@ -898,9 +894,9 @@
 
   }
 
-  public partial class Frame_JoyStick : pb::IMessage {
-    private static readonly pb::MessageParser<Frame_JoyStick> _parser = new pb::MessageParser<Frame_JoyStick>(() => new Frame_JoyStick());
-    public static pb::MessageParser<Frame_JoyStick> Parser { get { return _parser; } }
+  public partial class C2R_Ping : pb::IMessage {
+    private static readonly pb::MessageParser<C2R_Ping> _parser = new pb::MessageParser<C2R_Ping>(() => new C2R_Ping());
+    public static pb::MessageParser<C2R_Ping> Parser { get { return _parser; } }
 
     private int rpcId_;
     public int RpcId {
@@ -910,59 +906,11 @@
       }
     }
 
-    private long id_;
-    public long Id {
-      get { return id_; }
-      set {
-        id_ = value;
-      }
-    }
-
-    private int x_;
-    public int X {
-      get { return x_; }
-      set {
-        x_ = value;
-      }
-    }
-
-    private int y_;
-    public int Y {
-      get { return y_; }
-      set {
-        y_ = value;
-      }
-    }
-
-    private int z_;
-    public int Z {
-      get { return z_; }
-      set {
-        z_ = value;
-      }
-    }
-
-    public void WriteTo(pb::CodedOutputStream output) {
-      if (X != 0) {
-        output.WriteRawTag(8);
-        output.WriteInt32(X);
-      }
-      if (Y != 0) {
-        output.WriteRawTag(16);
-        output.WriteInt32(Y);
-      }
-      if (Z != 0) {
-        output.WriteRawTag(24);
-        output.WriteInt32(Z);
-      }
+    public void WriteTo(pb::CodedOutputStream output) {
       if (RpcId != 0) {
         output.WriteRawTag(208, 5);
         output.WriteInt32(RpcId);
       }
-      if (Id != 0L) {
-        output.WriteRawTag(240, 5);
-        output.WriteInt64(Id);
-      }
     }
 
     public int CalculateSize() {
@@ -970,57 +918,30 @@
       if (RpcId != 0) {
         size += 2 + pb::CodedOutputStream.ComputeInt32Size(RpcId);
       }
-      if (Id != 0L) {
-        size += 2 + pb::CodedOutputStream.ComputeInt64Size(Id);
-      }
-      if (X != 0) {
-        size += 1 + pb::CodedOutputStream.ComputeInt32Size(X);
-      }
-      if (Y != 0) {
-        size += 1 + pb::CodedOutputStream.ComputeInt32Size(Y);
-      }
-      if (Z != 0) {
-        size += 1 + pb::CodedOutputStream.ComputeInt32Size(Z);
-      }
-      return size;
-    }
-
-    public void MergeFrom(pb::CodedInputStream input) {
-      uint tag;
-      while ((tag = input.ReadTag()) != 0) {
-        switch(tag) {
-          default:
-            input.SkipLastField();
-            break;
-          case 8: {
-            X = input.ReadInt32();
-            break;
-          }
-          case 16: {
-            Y = input.ReadInt32();
-            break;
-          }
-          case 24: {
-            Z = input.ReadInt32();
-            break;
-          }
+      return size;
+    }
+
+    public void MergeFrom(pb::CodedInputStream input) {
+      rpcId_ = 0;
+      uint tag;
+      while ((tag = input.ReadTag()) != 0) {
+        switch(tag) {
+          default:
+            input.SkipLastField();
+            break;
           case 720: {
             RpcId = input.ReadInt32();
             break;
           }
-          case 752: {
-            Id = input.ReadInt64();
-            break;
-          }
-        }
-      }
-    }
-
-  }
-
-  public partial class Frame_Fighting : pb::IMessage {
-    private static readonly pb::MessageParser<Frame_Fighting> _parser = new pb::MessageParser<Frame_Fighting>(() => new Frame_Fighting());
-    public static pb::MessageParser<Frame_Fighting> Parser { get { return _parser; } }
+        }
+      }
+    }
+
+  }
+
+  public partial class R2C_Ping : pb::IMessage {
+    private static readonly pb::MessageParser<R2C_Ping> _parser = new pb::MessageParser<R2C_Ping>(() => new R2C_Ping());
+    public static pb::MessageParser<R2C_Ping> Parser { get { return _parser; } }
 
     private int rpcId_;
     public int RpcId {
@@ -1030,133 +951,6 @@
       }
     }
 
-    private long id_;
-    public long Id {
-      get { return id_; }
-      set {
-        id_ = value;
-      }
-    }
-
-    private int skillId_;
-    public int SkillId {
-      get { return skillId_; }
-      set {
-        skillId_ = value;
-      }
-    }
-
-    public void WriteTo(pb::CodedOutputStream output) {
-      if (SkillId != 0) {
-        output.WriteRawTag(8);
-        output.WriteInt32(SkillId);
-      }
-      if (RpcId != 0) {
-        output.WriteRawTag(208, 5);
-        output.WriteInt32(RpcId);
-      }
-      if (Id != 0L) {
-        output.WriteRawTag(240, 5);
-        output.WriteInt64(Id);
-      }
-    }
-
-    public int CalculateSize() {
-      int size = 0;
-      if (RpcId != 0) {
-        size += 2 + pb::CodedOutputStream.ComputeInt32Size(RpcId);
-      }
-      if (Id != 0L) {
-        size += 2 + pb::CodedOutputStream.ComputeInt64Size(Id);
-      }
-      if (SkillId != 0) {
-        size += 1 + pb::CodedOutputStream.ComputeInt32Size(SkillId);
-      }
-      return size;
-    }
-
-    public void MergeFrom(pb::CodedInputStream input) {
-      uint tag;
-      while ((tag = input.ReadTag()) != 0) {
-        switch(tag) {
-          default:
-            input.SkipLastField();
-            break;
-          case 8: {
-            SkillId = input.ReadInt32();
-            break;
-          }
-          case 720: {
-            RpcId = input.ReadInt32();
-            break;
-          }
-          case 752: {
-            Id = input.ReadInt64();
-            break;
-          }
-        }
-      }
-    }
-
-  }
-
-  public partial class C2R_Ping : pb::IMessage {
-    private static readonly pb::MessageParser<C2R_Ping> _parser = new pb::MessageParser<C2R_Ping>(() => new C2R_Ping());
-    public static pb::MessageParser<C2R_Ping> Parser { get { return _parser; } }
-
-    private int rpcId_;
-    public int RpcId {
-      get { return rpcId_; }
-      set {
-        rpcId_ = value;
-      }
-    }
-
-    public void WriteTo(pb::CodedOutputStream output) {
-      if (RpcId != 0) {
-        output.WriteRawTag(208, 5);
-        output.WriteInt32(RpcId);
-      }
-    }
-
-    public int CalculateSize() {
-      int size = 0;
-      if (RpcId != 0) {
-        size += 2 + pb::CodedOutputStream.ComputeInt32Size(RpcId);
-      }
-      return size;
-    }
-
-    public void MergeFrom(pb::CodedInputStream input) {
-      rpcId_ = 0;
-      uint tag;
-      while ((tag = input.ReadTag()) != 0) {
-        switch(tag) {
-          default:
-            input.SkipLastField();
-            break;
-          case 720: {
-            RpcId = input.ReadInt32();
-            break;
-          }
-        }
-      }
-    }
-
-  }
-
-  public partial class R2C_Ping : pb::IMessage {
-    private static readonly pb::MessageParser<R2C_Ping> _parser = new pb::MessageParser<R2C_Ping>(() => new R2C_Ping());
-    public static pb::MessageParser<R2C_Ping> Parser { get { return _parser; } }
-
-    private int rpcId_;
-    public int RpcId {
-      get { return rpcId_; }
-      set {
-        rpcId_ = value;
-      }
-    }
-
     private int error_;
     public int Error {
       get { return error_; }
