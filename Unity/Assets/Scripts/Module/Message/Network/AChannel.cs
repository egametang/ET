--- conflicted
+++ resolved
@@ -42,30 +42,6 @@
 		}
 		
 		private Action<Packet> readCallback;
-<<<<<<< HEAD
-
-		public event Action<Packet> ReadCallback
-		{
-			add
-			{
-				this.readCallback += value;
-			}
-			remove
-			{
-				this.readCallback -= value;
-			}
-		}
-
-		protected void OnRead(Packet packet)
-		{
-			if (this.IsDisposed)
-			{
-				return;
-			}
-			this.readCallback?.Invoke(packet);
-		}
-=======
->>>>>>> ec7ea59e
 
 		public event Action<Packet> ReadCallback
 		{
@@ -104,11 +80,7 @@
 		public abstract void Send(byte[] buffer, int index, int length);
 
 		public abstract void Send(List<byte[]> buffers);
-<<<<<<< HEAD
 
-=======
-		
->>>>>>> ec7ea59e
 		public override void Dispose()
 		{
 			if (this.IsDisposed)
