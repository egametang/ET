--- conflicted
+++ resolved
@@ -17,11 +17,7 @@
 
 				OpcodeTypeComponent opcodeTypeComponent = session.Network.Entity.GetComponent<OpcodeTypeComponent>();
 				Type responseType = opcodeTypeComponent.GetType(packet.Opcode);
-<<<<<<< HEAD
-				message = session.Network.MessagePacker.DeserializeFrom(responseType, packet.Bytes, Packet.Index, packet.Length - Packet.Index);
-=======
 				message = session.Network.MessagePacker.DeserializeFrom(responseType, packet.Stream);
->>>>>>> ec7ea59e
 			}
 			catch (Exception e)
 			{
