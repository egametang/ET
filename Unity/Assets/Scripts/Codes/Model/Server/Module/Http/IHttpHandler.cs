--- conflicted
+++ resolved
@@ -4,10 +4,6 @@
 {
     public interface IHttpHandler
     {
-<<<<<<< HEAD
-        ETTask Handle(Scene domain, HttpListenerContext context);
-=======
         ETTask Handle(Scene scene, HttpListenerContext context);
->>>>>>> 3089fa41
     }
 }