--- conflicted
+++ resolved
@@ -36,7 +36,7 @@
             int fromProcess = instanceIdStruct.Process;
             instanceIdStruct.Process = Options.Instance.Process;
             long realActorId = instanceIdStruct.ToLong();
-            
+
             Entity entity = Root.Instance.Get(realActorId);
             if (entity == null)
             {
@@ -100,8 +100,6 @@
                 return;
             }
             
-            OpcodeHelper.LogMsg(entity.DomainScene(), iActorMessage);
-            
             MailBoxComponent mailBoxComponent = entity.GetComponent<MailBoxComponent>();
             if (mailBoxComponent == null)
             {
@@ -132,11 +130,7 @@
                 {
                     if (entity is PlayerSessionComponent playerSessionComponent)
                     {
-<<<<<<< HEAD
                         playerSessionComponent.Session?.Send(iActorMessage);
-=======
-                        player.GetComponent<PlayerSessionComponent>()?.Session?.Send(iActorMessage);
->>>>>>> 1742a38a
                     }
                     break;
                 }
