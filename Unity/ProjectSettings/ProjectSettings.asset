%YAML 1.1
%TAG !u! tag:unity3d.com,2011:
--- !u!129 &1
PlayerSettings:
  m_ObjectHideFlags: 0
  serializedVersion: 15
  productGUID: 1eb5b450436966b49a962ffe89a9d776
  AndroidProfiler: 0
  AndroidFilterTouchesWhenObscured: 0
  AndroidEnableSustainedPerformanceMode: 0
  defaultScreenOrientation: 4
  targetDevice: 2
  useOnDemandResources: 0
  accelerometerFrequency: 60
  companyName: test
  productName: Unity
  defaultCursor: {fileID: 0}
  cursorHotspot: {x: 0, y: 0}
  m_SplashScreenBackgroundColor: {r: 0.13725491, g: 0.12156863, b: 0.1254902, a: 1}
  m_ShowUnitySplashScreen: 1
  m_ShowUnitySplashLogo: 1
  m_SplashScreenOverlayOpacity: 1
  m_SplashScreenAnimation: 1
  m_SplashScreenLogoStyle: 1
  m_SplashScreenDrawMode: 0
  m_SplashScreenBackgroundAnimationZoom: 1
  m_SplashScreenLogoAnimationZoom: 1
  m_SplashScreenBackgroundLandscapeAspect: 1
  m_SplashScreenBackgroundPortraitAspect: 1
  m_SplashScreenBackgroundLandscapeUvs:
    serializedVersion: 2
    x: 0
    y: 0
    width: 1
    height: 1
  m_SplashScreenBackgroundPortraitUvs:
    serializedVersion: 2
    x: 0
    y: 0
    width: 1
    height: 1
  m_SplashScreenLogos: []
  m_VirtualRealitySplashScreen: {fileID: 0}
  m_HolographicTrackingLossScreen: {fileID: 0}
  defaultScreenWidth: 1024
  defaultScreenHeight: 768
  defaultScreenWidthWeb: 960
  defaultScreenHeightWeb: 600
  m_StereoRenderingPath: 0
  m_ActiveColorSpace: 0
  m_MTRendering: 1
  m_StackTraceTypes: 010000000100000001000000010000000100000001000000
  iosShowActivityIndicatorOnLoading: -1
  androidShowActivityIndicatorOnLoading: -1
  iosAppInBackgroundBehavior: 0
  displayResolutionDialog: 1
  iosAllowHTTPDownload: 1
  allowedAutorotateToPortrait: 1
  allowedAutorotateToPortraitUpsideDown: 1
  allowedAutorotateToLandscapeRight: 1
  allowedAutorotateToLandscapeLeft: 1
  useOSAutorotation: 1
  use32BitDisplayBuffer: 1
  preserveFramebufferAlpha: 0
  disableDepthAndStencilBuffers: 0
  androidStartInFullscreen: 1
  androidBlitType: 0
  defaultIsNativeResolution: 1
  macRetinaSupport: 1
  runInBackground: 1
  captureSingleScreen: 0
  muteOtherAudioSources: 0
  Prepare IOS For Recording: 0
  Force IOS Speakers When Recording: 0
  deferSystemGesturesMode: 0
  hideHomeButton: 0
  submitAnalytics: 1
  usePlayerLog: 1
  bakeCollisionMeshes: 0
  forceSingleInstance: 0
  resizableWindow: 0
  useMacAppStoreValidation: 0
  macAppStoreCategory: public.app-category.games
  gpuSkinning: 0
  graphicsJobs: 0
  xboxPIXTextureCapture: 0
  xboxEnableAvatar: 0
  xboxEnableKinect: 0
  xboxEnableKinectAutoTracking: 0
  xboxEnableFitness: 0
  visibleInBackground: 0
  allowFullscreenSwitch: 1
  graphicsJobMode: 0
  fullscreenMode: 1
  xboxSpeechDB: 0
  xboxEnableHeadOrientation: 0
  xboxEnableGuest: 0
  xboxEnablePIXSampling: 0
  metalFramebufferOnly: 0
  xboxOneResolution: 0
  xboxOneSResolution: 0
  xboxOneXResolution: 3
  xboxOneMonoLoggingLevel: 0
  xboxOneLoggingLevel: 1
  xboxOneDisableEsram: 0
  xboxOnePresentImmediateThreshold: 0
  switchQueueCommandMemory: 0
<<<<<<< HEAD
  videoMemoryForVertexBuffers: 0
  psp2PowerMode: 0
  psp2AcquireBGM: 1
  vulkanEnableSetSRGBWrite: 0
  vulkanUseSWCommandBuffers: 0
=======
  vulkanEnableSetSRGBWrite: 0
>>>>>>> 702bb744
  m_SupportedAspectRatios:
    4:3: 1
    5:4: 1
    16:10: 1
    16:9: 1
    Others: 1
  bundleVersion: 1.0
  preloadedAssets: []
  metroInputSource: 0
  wsaTransparentSwapchain: 0
  m_HolographicPauseOnTrackingLoss: 1
  xboxOneDisableKinectGpuReservation: 0
  xboxOneEnable7thCore: 0
  isWsaHolographicRemotingEnabled: 0
  vrSettings:
    cardboard:
      depthFormat: 0
      enableTransitionView: 0
    daydream:
      depthFormat: 0
      useSustainedPerformanceMode: 0
      enableVideoLayer: 0
      useProtectedVideoMemory: 0
      minimumSupportedHeadTracking: 0
      maximumSupportedHeadTracking: 1
    hololens:
      depthFormat: 1
      depthBufferSharingEnabled: 0
    oculus:
      sharedDepthBuffer: 0
      dashSupport: 0
    enable360StereoCapture: 0
  protectGraphicsMemory: 0
  enableFrameTimingStats: 0
  useHDRDisplay: 0
  m_ColorGamuts: 00000000
  targetPixelDensity: 30
  resolutionScalingMode: 0
  androidSupportedAspectRatio: 1
  androidMaxAspectRatio: 2.1
  applicationIdentifier:
    Android: com.test.Unity
    Standalone: unity.DefaultCompany.Unity
    Tizen: com.Company.ProductName
    iOS: com.Company.ProductName
    tvOS: com.Company.ProductName
  buildNumber:
    iOS: 0
  AndroidBundleVersionCode: 1
  AndroidMinSdkVersion: 16
  AndroidTargetSdkVersion: 0
  AndroidPreferredInstallLocation: 1
  aotOptions: 
  stripEngineCode: 0
  iPhoneStrippingLevel: 0
  iPhoneScriptCallOptimization: 0
  ForceInternetPermission: 0
  ForceSDCardPermission: 0
  CreateWallpaper: 0
  APKExpansionFiles: 0
  keepLoadedShadersAlive: 0
  StripUnusedMeshComponents: 0
  VertexChannelCompressionMask: 214
  iPhoneSdkVersion: 988
<<<<<<< HEAD
  iOSTargetOSVersionString: 8.0
=======
  iOSTargetOSVersionString: 9.0
>>>>>>> 702bb744
  tvOSSdkVersion: 0
  tvOSRequireExtendedGameController: 0
  tvOSTargetOSVersionString: 9.0
  uIPrerenderedIcon: 0
  uIRequiresPersistentWiFi: 0
  uIRequiresFullScreen: 1
  uIStatusBarHidden: 1
  uIExitOnSuspend: 0
  uIStatusBarStyle: 0
  iPhoneSplashScreen: {fileID: 0}
  iPhoneHighResSplashScreen: {fileID: 0}
  iPhoneTallHighResSplashScreen: {fileID: 0}
  iPhone47inSplashScreen: {fileID: 0}
  iPhone55inPortraitSplashScreen: {fileID: 0}
  iPhone55inLandscapeSplashScreen: {fileID: 0}
  iPhone58inPortraitSplashScreen: {fileID: 0}
  iPhone58inLandscapeSplashScreen: {fileID: 0}
  iPadPortraitSplashScreen: {fileID: 0}
  iPadHighResPortraitSplashScreen: {fileID: 0}
  iPadLandscapeSplashScreen: {fileID: 0}
  iPadHighResLandscapeSplashScreen: {fileID: 0}
  appleTVSplashScreen: {fileID: 0}
  appleTVSplashScreen2x: {fileID: 0}
  tvOSSmallIconLayers: []
  tvOSSmallIconLayers2x: []
  tvOSLargeIconLayers: []
  tvOSLargeIconLayers2x: []
  tvOSTopShelfImageLayers: []
  tvOSTopShelfImageLayers2x: []
  tvOSTopShelfImageWideLayers: []
  tvOSTopShelfImageWideLayers2x: []
  iOSLaunchScreenType: 0
  iOSLaunchScreenPortrait: {fileID: 0}
  iOSLaunchScreenLandscape: {fileID: 0}
  iOSLaunchScreenBackgroundColor:
    serializedVersion: 2
    rgba: 0
  iOSLaunchScreenFillPct: 100
  iOSLaunchScreenSize: 100
  iOSLaunchScreenCustomXibPath: 
  iOSLaunchScreeniPadType: 0
  iOSLaunchScreeniPadImage: {fileID: 0}
  iOSLaunchScreeniPadBackgroundColor:
    serializedVersion: 2
    rgba: 0
  iOSLaunchScreeniPadFillPct: 100
  iOSLaunchScreeniPadSize: 100
  iOSLaunchScreeniPadCustomXibPath: 
  iOSUseLaunchScreenStoryboard: 0
  iOSLaunchScreenCustomStoryboardPath: 
  iOSDeviceRequirements: []
  iOSURLSchemes: []
  iOSBackgroundModes: 0
  iOSMetalForceHardShadows: 0
  metalEditorSupport: 1
  metalAPIValidation: 1
  iOSRenderExtraFrameOnPause: 1
  appleDeveloperTeamID: 
  iOSManualSigningProvisioningProfileID: 
  tvOSManualSigningProvisioningProfileID: 
  iOSManualSigningProvisioningProfileType: 0
  tvOSManualSigningProvisioningProfileType: 0
  appleEnableAutomaticSigning: 0
  iOSRequireARKit: 0
  appleEnableProMotion: 0
<<<<<<< HEAD
  vulkanEditorSupport: 0
=======
>>>>>>> 702bb744
  clonedFromGUID: 00000000000000000000000000000000
  templatePackageId: 
  templateDefaultScene: 
  AndroidTargetArchitectures: 5
  AndroidSplashScreenScale: 0
  androidSplashScreen: {fileID: 0}
  AndroidKeystoreName: 
  AndroidKeyaliasName: 
  AndroidBuildApkPerCpuArchitecture: 0
  AndroidTVCompatibility: 1
  AndroidIsGame: 1
  AndroidEnableTango: 0
  androidEnableBanner: 1
  androidUseLowAccuracyLocation: 0
  m_AndroidBanners:
  - width: 320
    height: 180
    banner: {fileID: 0}
  androidGamepadSupportLevel: 0
  AndroidJvmMaxHeapSize: 4096
  resolutionDialogBanner: {fileID: 0}
  m_BuildTargetIcons:
  - m_BuildTarget: 
    m_Icons:
    - serializedVersion: 2
      m_Icon: {fileID: 0}
      m_Width: 128
      m_Height: 128
      m_Kind: 0
  m_BuildTargetPlatformIcons: []
  m_BuildTargetBatching: []
  m_BuildTargetGraphicsAPIs:
  - m_BuildTarget: AndroidPlayer
    m_APIs: 08000000
    m_Automatic: 0
  m_BuildTargetVRSettings:
  - m_BuildTarget: Android
    m_Enabled: 0
    m_Devices:
    - Oculus
  - m_BuildTarget: Metro
    m_Enabled: 0
    m_Devices: []
  - m_BuildTarget: N3DS
    m_Enabled: 0
    m_Devices: []
  - m_BuildTarget: PS3
    m_Enabled: 0
    m_Devices: []
  - m_BuildTarget: PS4
    m_Enabled: 0
    m_Devices:
    - PlayStationVR
  - m_BuildTarget: PSM
    m_Enabled: 0
    m_Devices: []
  - m_BuildTarget: PSP2
    m_Enabled: 0
    m_Devices: []
  - m_BuildTarget: SamsungTV
    m_Enabled: 0
    m_Devices: []
  - m_BuildTarget: Standalone
    m_Enabled: 0
    m_Devices:
    - Oculus
  - m_BuildTarget: Tizen
    m_Enabled: 0
    m_Devices: []
  - m_BuildTarget: WebGL
    m_Enabled: 0
    m_Devices: []
  - m_BuildTarget: WebPlayer
    m_Enabled: 0
    m_Devices: []
  - m_BuildTarget: WiiU
    m_Enabled: 0
    m_Devices: []
  - m_BuildTarget: Xbox360
    m_Enabled: 0
    m_Devices: []
  - m_BuildTarget: XboxOne
    m_Enabled: 0
    m_Devices: []
  - m_BuildTarget: iOS
    m_Enabled: 0
    m_Devices: []
  - m_BuildTarget: tvOS
    m_Enabled: 0
    m_Devices: []
  m_BuildTargetEnableVuforiaSettings: []
  openGLRequireES31: 0
  openGLRequireES31AEP: 0
  m_TemplateCustomTags: {}
  mobileMTRendering:
    Android: 1
    iPhone: 1
    tvOS: 1
  m_BuildTargetGroupLightmapEncodingQuality:
  - m_BuildTarget: Standalone
    m_EncodingQuality: 1
  - m_BuildTarget: XboxOne
    m_EncodingQuality: 1
  - m_BuildTarget: PS4
    m_EncodingQuality: 1
  m_BuildTargetGroupLightmapSettings: []
  playModeTestRunnerEnabled: 0
  runPlayModeTestAsEditModeTest: 0
  actionOnDotNetUnhandledException: 1
  enableInternalProfiler: 0
  logObjCUncaughtExceptions: 1
  enableCrashReportAPI: 0
  cameraUsageDescription: 
  locationUsageDescription: 
  microphoneUsageDescription: 
  switchNetLibKey: 
  switchSocketMemoryPoolSize: 6144
  switchSocketAllocatorPoolSize: 128
  switchSocketConcurrencyLimit: 14
  switchScreenResolutionBehavior: 2
  switchUseCPUProfiler: 0
  switchApplicationID: 0x01004b9000490000
  switchNSODependencies: 
  switchTitleNames_0: 
  switchTitleNames_1: 
  switchTitleNames_2: 
  switchTitleNames_3: 
  switchTitleNames_4: 
  switchTitleNames_5: 
  switchTitleNames_6: 
  switchTitleNames_7: 
  switchTitleNames_8: 
  switchTitleNames_9: 
  switchTitleNames_10: 
  switchTitleNames_11: 
  switchTitleNames_12: 
  switchTitleNames_13: 
  switchTitleNames_14: 
  switchPublisherNames_0: 
  switchPublisherNames_1: 
  switchPublisherNames_2: 
  switchPublisherNames_3: 
  switchPublisherNames_4: 
  switchPublisherNames_5: 
  switchPublisherNames_6: 
  switchPublisherNames_7: 
  switchPublisherNames_8: 
  switchPublisherNames_9: 
  switchPublisherNames_10: 
  switchPublisherNames_11: 
  switchPublisherNames_12: 
  switchPublisherNames_13: 
  switchPublisherNames_14: 
  switchIcons_0: {fileID: 0}
  switchIcons_1: {fileID: 0}
  switchIcons_2: {fileID: 0}
  switchIcons_3: {fileID: 0}
  switchIcons_4: {fileID: 0}
  switchIcons_5: {fileID: 0}
  switchIcons_6: {fileID: 0}
  switchIcons_7: {fileID: 0}
  switchIcons_8: {fileID: 0}
  switchIcons_9: {fileID: 0}
  switchIcons_10: {fileID: 0}
  switchIcons_11: {fileID: 0}
  switchIcons_12: {fileID: 0}
  switchIcons_13: {fileID: 0}
  switchIcons_14: {fileID: 0}
  switchSmallIcons_0: {fileID: 0}
  switchSmallIcons_1: {fileID: 0}
  switchSmallIcons_2: {fileID: 0}
  switchSmallIcons_3: {fileID: 0}
  switchSmallIcons_4: {fileID: 0}
  switchSmallIcons_5: {fileID: 0}
  switchSmallIcons_6: {fileID: 0}
  switchSmallIcons_7: {fileID: 0}
  switchSmallIcons_8: {fileID: 0}
  switchSmallIcons_9: {fileID: 0}
  switchSmallIcons_10: {fileID: 0}
  switchSmallIcons_11: {fileID: 0}
  switchSmallIcons_12: {fileID: 0}
  switchSmallIcons_13: {fileID: 0}
  switchSmallIcons_14: {fileID: 0}
  switchManualHTML: 
  switchAccessibleURLs: 
  switchLegalInformation: 
  switchMainThreadStackSize: 1048576
  switchPresenceGroupId: 0x01004b9000490000
  switchLogoHandling: 0
  switchReleaseVersion: 0
  switchDisplayVersion: 1.0.0
  switchStartupUserAccount: 0
  switchTouchScreenUsage: 0
  switchSupportedLanguagesMask: 0
  switchLogoType: 0
  switchApplicationErrorCodeCategory: 
  switchUserAccountSaveDataSize: 0
  switchUserAccountSaveDataJournalSize: 0
  switchApplicationAttribute: 0
  switchCardSpecSize: 4
  switchCardSpecClock: 25
  switchRatingsMask: 0
  switchRatingsInt_0: 0
  switchRatingsInt_1: 0
  switchRatingsInt_2: 0
  switchRatingsInt_3: 0
  switchRatingsInt_4: 0
  switchRatingsInt_5: 0
  switchRatingsInt_6: 0
  switchRatingsInt_7: 0
  switchRatingsInt_8: 0
  switchRatingsInt_9: 0
  switchRatingsInt_10: 0
  switchRatingsInt_11: 0
  switchLocalCommunicationIds_0: 0x01004b9000490000
  switchLocalCommunicationIds_1: 
  switchLocalCommunicationIds_2: 
  switchLocalCommunicationIds_3: 
  switchLocalCommunicationIds_4: 
  switchLocalCommunicationIds_5: 
  switchLocalCommunicationIds_6: 
  switchLocalCommunicationIds_7: 
  switchParentalControl: 0
  switchAllowsScreenshot: 1
  switchAllowsVideoCapturing: 1
  switchAllowsRuntimeAddOnContentInstall: 0
  switchDataLossConfirmation: 0
  switchUserAccountLockEnabled: 0
  switchSupportedNpadStyles: 3
  switchNativeFsCacheSize: 32
  switchIsHoldTypeHorizontal: 0
  switchSupportedNpadCount: 8
  switchSocketConfigEnabled: 0
  switchTcpInitialSendBufferSize: 32
  switchTcpInitialReceiveBufferSize: 64
  switchTcpAutoSendBufferSizeMax: 256
  switchTcpAutoReceiveBufferSizeMax: 256
  switchUdpSendBufferSize: 9
  switchUdpReceiveBufferSize: 42
  switchSocketBufferEfficiency: 4
  switchSocketInitializeEnabled: 1
  switchNetworkInterfaceManagerInitializeEnabled: 1
  switchPlayerConnectionEnabled: 1
  ps4NPAgeRating: 12
  ps4NPTitleSecret: 
  ps4NPTrophyPackPath: 
  ps4ParentalLevel: 1
  ps4ContentID: ED1633-NPXX51362_00-0000000000000000
  ps4Category: 0
  ps4MasterVersion: 01.00
  ps4AppVersion: 01.00
  ps4AppType: 0
  ps4ParamSfxPath: 
  ps4VideoOutPixelFormat: 0
  ps4VideoOutInitialWidth: 1920
  ps4VideoOutBaseModeInitialWidth: 1920
  ps4VideoOutReprojectionRate: 120
  ps4PronunciationXMLPath: 
  ps4PronunciationSIGPath: 
  ps4BackgroundImagePath: 
  ps4StartupImagePath: 
  ps4StartupImagesFolder: 
  ps4IconImagesFolder: 
  ps4SaveDataImagePath: 
  ps4SdkOverride: 
  ps4BGMPath: 
  ps4ShareFilePath: 
  ps4ShareOverlayImagePath: 
  ps4PrivacyGuardImagePath: 
  ps4NPtitleDatPath: 
  ps4RemotePlayKeyAssignment: -1
  ps4RemotePlayKeyMappingDir: 
  ps4PlayTogetherPlayerCount: 0
  ps4EnterButtonAssignment: 1
  ps4ApplicationParam1: 0
  ps4ApplicationParam2: 0
  ps4ApplicationParam3: 0
  ps4ApplicationParam4: 0
  ps4DownloadDataSize: 0
  ps4GarlicHeapSize: 2048
  ps4ProGarlicHeapSize: 2560
  ps4Passcode: eaoEiIgxIX4a2dREbbSqWy6yhKIDCdJO
  ps4pnSessions: 1
  ps4pnPresence: 1
  ps4pnFriends: 1
  ps4pnGameCustomData: 1
  playerPrefsSupport: 0
  enableApplicationExit: 0
<<<<<<< HEAD
=======
  resetTempFolder: 1
>>>>>>> 702bb744
  restrictedAudioUsageRights: 0
  ps4UseResolutionFallback: 0
  ps4ReprojectionSupport: 0
  ps4UseAudio3dBackend: 0
  ps4SocialScreenEnabled: 0
  ps4ScriptOptimizationLevel: 3
  ps4Audio3dVirtualSpeakerCount: 14
  ps4attribCpuUsage: 0
  ps4PatchPkgPath: 
  ps4PatchLatestPkgPath: 
  ps4PatchChangeinfoPath: 
  ps4PatchDayOne: 0
  ps4attribUserManagement: 0
  ps4attribMoveSupport: 0
  ps4attrib3DSupport: 0
  ps4attribShareSupport: 0
  ps4attribExclusiveVR: 0
  ps4disableAutoHideSplash: 0
  ps4videoRecordingFeaturesUsed: 0
  ps4contentSearchFeaturesUsed: 0
  ps4attribEyeToEyeDistanceSettingVR: 0
  ps4IncludedModules: []
  monoEnv: 
<<<<<<< HEAD
  psp2Splashimage: {fileID: 0}
  psp2NPTrophyPackPath: 
  psp2NPSupportGBMorGJP: 0
  psp2NPAgeRating: 12
  psp2NPTitleDatPath: 
  psp2NPCommsID: 
  psp2NPCommunicationsID: 
  psp2NPCommsPassphrase: 
  psp2NPCommsSig: 
  psp2ParamSfxPath: 
  psp2ManualPath: 
  psp2LiveAreaGatePath: 
  psp2LiveAreaBackroundPath: 
  psp2LiveAreaPath: 
  psp2LiveAreaTrialPath: 
  psp2PatchChangeInfoPath: 
  psp2PatchOriginalPackage: 
  psp2PackagePassword: yapnxrpMCARCr4zdGc81tBDKsMlaZTXC
  psp2KeystoneFile: 
  psp2MemoryExpansionMode: 0
  psp2DRMType: 0
  psp2StorageType: 0
  psp2MediaCapacity: 0
  psp2DLCConfigPath: 
  psp2ThumbnailPath: 
  psp2BackgroundPath: 
  psp2SoundPath: 
  psp2TrophyCommId: 
  psp2TrophyPackagePath: 
  psp2PackagedResourcesPath: 
  psp2SaveDataQuota: 10240
  psp2ParentalLevel: 1
  psp2ShortTitle: Not Set
  psp2ContentID: IV0000-ABCD12345_00-0123456789ABCDEF
  psp2Category: 0
  psp2MasterVersion: 01.00
  psp2AppVersion: 01.00
  psp2TVBootMode: 0
  psp2EnterButtonAssignment: 2
  psp2TVDisableEmu: 0
  psp2AllowTwitterDialog: 1
  psp2Upgradable: 0
  psp2HealthWarning: 0
  psp2UseLibLocation: 0
  psp2InfoBarOnStartup: 0
  psp2InfoBarColor: 0
  psp2ScriptOptimizationLevel: 0
=======
>>>>>>> 702bb744
  splashScreenBackgroundSourceLandscape: {fileID: 0}
  splashScreenBackgroundSourcePortrait: {fileID: 0}
  spritePackerPolicy: 
  webGLMemorySize: 256
  webGLExceptionSupport: 1
  webGLNameFilesAsHashes: 0
  webGLDataCaching: 0
  webGLDebugSymbols: 0
  webGLEmscriptenArgs: 
  webGLModulesDirectory: 
  webGLTemplate: APPLICATION:Default
  webGLAnalyzeBuildSize: 0
  webGLUseEmbeddedResources: 0
  webGLCompressionFormat: 1
  webGLLinkerTarget: 1
<<<<<<< HEAD
=======
  webGLThreadsSupport: 0
>>>>>>> 702bb744
  scriptingDefineSymbols:
    1: NET45;ILRuntime
    4: NET45
    7: NET45;ILRuntime
    13: NET45;ILRuntime
  platformArchitecture:
    iOS: 2
  scriptingBackend:
    Android: 1
    Standalone: 0
    iOS: 1
  il2cppCompilerConfiguration: {}
<<<<<<< HEAD
=======
  managedStrippingLevel: {}
>>>>>>> 702bb744
  incrementalIl2cppBuild: {}
  allowUnsafeCode: 1
  additionalIl2CppArgs: 
  scriptingRuntimeVersion: 1
  apiCompatibilityLevelPerPlatform: {}
  m_RenderingPath: 1
  m_MobileRenderingPath: 1
  metroPackageName: Unity
  metroPackageVersion: 
  metroCertificatePath: 
  metroCertificatePassword: 
  metroCertificateSubject: 
  metroCertificateIssuer: 
  metroCertificateNotAfter: 0000000000000000
  metroApplicationDescription: Unity
  wsaImages: {}
  metroTileShortName: 
  metroTileShowName: 0
  metroMediumTileShowName: 0
  metroLargeTileShowName: 0
  metroWideTileShowName: 0
  metroSupportStreamingInstall: 0
  metroLastRequiredScene: 0
  metroDefaultTileSize: 1
  metroTileForegroundText: 1
  metroTileBackgroundColor: {r: 0, g: 0, b: 0, a: 1}
  metroSplashScreenBackgroundColor: {r: 0, g: 0, b: 0, a: 1}
  metroSplashScreenUseBackgroundColor: 0
  platformCapabilities: {}
  metroTargetDeviceFamilies: {}
  metroFTAName: 
  metroFTAFileTypes: []
  metroProtocolName: 
  metroCompilationOverrides: 1
<<<<<<< HEAD
  n3dsUseExtSaveData: 0
  n3dsCompressStaticMem: 1
  n3dsExtSaveDataNumber: 0x12345
  n3dsStackSize: 131072
  n3dsTargetPlatform: 2
  n3dsRegion: 7
  n3dsMediaSize: 0
  n3dsLogoStyle: 3
  n3dsTitle: GameName
  n3dsProductCode: 
  n3dsApplicationId: 0xFF3FF
=======
>>>>>>> 702bb744
  XboxOneProductId: 
  XboxOneUpdateKey: 
  XboxOneSandboxId: 
  XboxOneContentId: 
  XboxOneTitleId: 
  XboxOneSCId: 
  XboxOneGameOsOverridePath: 
  XboxOnePackagingOverridePath: 
  XboxOneAppManifestOverridePath: 
  XboxOneVersion: 1.0.0.0
  XboxOnePackageEncryption: 0
  XboxOnePackageUpdateGranularity: 2
  XboxOneDescription: 
  XboxOneLanguage:
  - enus
  XboxOneCapability: []
  XboxOneGameRating: {}
  XboxOneIsContentPackage: 0
  XboxOneEnableGPUVariability: 0
  XboxOneSockets: {}
  XboxOneSplashScreen: {fileID: 0}
  XboxOneAllowedProductIds: []
  XboxOnePersistentLocalStorageSize: 0
  XboxOneXTitleMemory: 8
  xboxOneScriptCompiler: 0
  XboxOneOverrideIdentityName: 
  vrEditorSettings:
    daydream:
      daydreamIconForeground: {fileID: 0}
      daydreamIconBackground: {fileID: 0}
  cloudServicesEnabled:
    Analytics: 0
    Build: 0
    Collab: 0
    ErrorHub: 0
    Game_Performance: 0
    Hub: 0
    Purchasing: 0
    UNet: 0
    Unity_Ads: 0
  luminIcon:
    m_Name: 
    m_ModelFolderPath: 
    m_PortalFolderPath: 
  luminCert:
    m_CertPath: 
    m_PrivateKeyPath: 
  luminIsChannelApp: 0
  luminVersion:
    m_VersionCode: 1
    m_VersionName: 
  facebookSdkVersion: 7.9.4
  facebookAppId: 
  facebookCookies: 1
  facebookLogging: 1
  facebookStatus: 1
  facebookXfbml: 0
  facebookFrictionlessRequests: 1
  apiCompatibilityLevel: 6
  cloudProjectId: 
  framebufferDepthMemorylessMode: 0
  projectName: 
  organizationId: 
  cloudEnabled: 0
  enableNativePlatformBackendsForNewInputSystem: 0
  disableOldInputManagerSupport: 0
  legacyClampBlendShapeWeights: 1<|MERGE_RESOLUTION|>--- conflicted
+++ resolved
@@ -105,15 +105,7 @@
   xboxOneDisableEsram: 0
   xboxOnePresentImmediateThreshold: 0
   switchQueueCommandMemory: 0
-<<<<<<< HEAD
-  videoMemoryForVertexBuffers: 0
-  psp2PowerMode: 0
-  psp2AcquireBGM: 1
   vulkanEnableSetSRGBWrite: 0
-  vulkanUseSWCommandBuffers: 0
-=======
-  vulkanEnableSetSRGBWrite: 0
->>>>>>> 702bb744
   m_SupportedAspectRatios:
     4:3: 1
     5:4: 1
@@ -178,11 +170,7 @@
   StripUnusedMeshComponents: 0
   VertexChannelCompressionMask: 214
   iPhoneSdkVersion: 988
-<<<<<<< HEAD
-  iOSTargetOSVersionString: 8.0
-=======
   iOSTargetOSVersionString: 9.0
->>>>>>> 702bb744
   tvOSSdkVersion: 0
   tvOSRequireExtendedGameController: 0
   tvOSTargetOSVersionString: 9.0
@@ -248,10 +236,6 @@
   appleEnableAutomaticSigning: 0
   iOSRequireARKit: 0
   appleEnableProMotion: 0
-<<<<<<< HEAD
-  vulkanEditorSupport: 0
-=======
->>>>>>> 702bb744
   clonedFromGUID: 00000000000000000000000000000000
   templatePackageId: 
   templateDefaultScene: 
@@ -540,10 +524,7 @@
   ps4pnGameCustomData: 1
   playerPrefsSupport: 0
   enableApplicationExit: 0
-<<<<<<< HEAD
-=======
   resetTempFolder: 1
->>>>>>> 702bb744
   restrictedAudioUsageRights: 0
   ps4UseResolutionFallback: 0
   ps4ReprojectionSupport: 0
@@ -567,56 +548,6 @@
   ps4attribEyeToEyeDistanceSettingVR: 0
   ps4IncludedModules: []
   monoEnv: 
-<<<<<<< HEAD
-  psp2Splashimage: {fileID: 0}
-  psp2NPTrophyPackPath: 
-  psp2NPSupportGBMorGJP: 0
-  psp2NPAgeRating: 12
-  psp2NPTitleDatPath: 
-  psp2NPCommsID: 
-  psp2NPCommunicationsID: 
-  psp2NPCommsPassphrase: 
-  psp2NPCommsSig: 
-  psp2ParamSfxPath: 
-  psp2ManualPath: 
-  psp2LiveAreaGatePath: 
-  psp2LiveAreaBackroundPath: 
-  psp2LiveAreaPath: 
-  psp2LiveAreaTrialPath: 
-  psp2PatchChangeInfoPath: 
-  psp2PatchOriginalPackage: 
-  psp2PackagePassword: yapnxrpMCARCr4zdGc81tBDKsMlaZTXC
-  psp2KeystoneFile: 
-  psp2MemoryExpansionMode: 0
-  psp2DRMType: 0
-  psp2StorageType: 0
-  psp2MediaCapacity: 0
-  psp2DLCConfigPath: 
-  psp2ThumbnailPath: 
-  psp2BackgroundPath: 
-  psp2SoundPath: 
-  psp2TrophyCommId: 
-  psp2TrophyPackagePath: 
-  psp2PackagedResourcesPath: 
-  psp2SaveDataQuota: 10240
-  psp2ParentalLevel: 1
-  psp2ShortTitle: Not Set
-  psp2ContentID: IV0000-ABCD12345_00-0123456789ABCDEF
-  psp2Category: 0
-  psp2MasterVersion: 01.00
-  psp2AppVersion: 01.00
-  psp2TVBootMode: 0
-  psp2EnterButtonAssignment: 2
-  psp2TVDisableEmu: 0
-  psp2AllowTwitterDialog: 1
-  psp2Upgradable: 0
-  psp2HealthWarning: 0
-  psp2UseLibLocation: 0
-  psp2InfoBarOnStartup: 0
-  psp2InfoBarColor: 0
-  psp2ScriptOptimizationLevel: 0
-=======
->>>>>>> 702bb744
   splashScreenBackgroundSourceLandscape: {fileID: 0}
   splashScreenBackgroundSourcePortrait: {fileID: 0}
   spritePackerPolicy: 
@@ -632,10 +563,7 @@
   webGLUseEmbeddedResources: 0
   webGLCompressionFormat: 1
   webGLLinkerTarget: 1
-<<<<<<< HEAD
-=======
   webGLThreadsSupport: 0
->>>>>>> 702bb744
   scriptingDefineSymbols:
     1: NET45;ILRuntime
     4: NET45
@@ -648,10 +576,7 @@
     Standalone: 0
     iOS: 1
   il2cppCompilerConfiguration: {}
-<<<<<<< HEAD
-=======
   managedStrippingLevel: {}
->>>>>>> 702bb744
   incrementalIl2cppBuild: {}
   allowUnsafeCode: 1
   additionalIl2CppArgs: 
@@ -686,20 +611,6 @@
   metroFTAFileTypes: []
   metroProtocolName: 
   metroCompilationOverrides: 1
-<<<<<<< HEAD
-  n3dsUseExtSaveData: 0
-  n3dsCompressStaticMem: 1
-  n3dsExtSaveDataNumber: 0x12345
-  n3dsStackSize: 131072
-  n3dsTargetPlatform: 2
-  n3dsRegion: 7
-  n3dsMediaSize: 0
-  n3dsLogoStyle: 3
-  n3dsTitle: GameName
-  n3dsProductCode: 
-  n3dsApplicationId: 0xFF3FF
-=======
->>>>>>> 702bb744
   XboxOneProductId: 
   XboxOneUpdateKey: 
   XboxOneSandboxId: 
