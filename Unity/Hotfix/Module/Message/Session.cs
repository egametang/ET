﻿using System;
using System.Collections.Generic;
using System.Linq;
using System.Threading;
using System.Threading.Tasks;
using ETModel;

namespace ETHotfix
{
	[ObjectSystem]
	public class SessionAwakeSystem : AwakeSystem<Session, ETModel.Session>
	{
		public override void Awake(Session self, ETModel.Session session)
		{
			self.session = session;
			SessionCallbackComponent sessionComponent = self.session.AddComponent<SessionCallbackComponent>();
			sessionComponent.MessageCallback = (s, p) => { self.Run(s, p); };
			sessionComponent.DisposeCallback = s => { self.Dispose(); };
		}
	}

	/// <summary>
	/// 用来收发热更层的消息
	/// </summary>
	public class Session: Entity
	{
		public ETModel.Session session;

		private static int RpcId { get; set; }
		private readonly Dictionary<int, Action<IResponse>> requestCallback = new Dictionary<int, Action<IResponse>>();

		public override void Dispose()
		{
			if (this.IsDisposed)
			{
				return;
			}
			
			base.Dispose();

			foreach (Action<IResponse> action in this.requestCallback.Values.ToArray())
			{
				action.Invoke(new ResponseMessage { Error = this.session.Error });
			}

			this.requestCallback.Clear();

			this.session.Dispose();
		}

		public void Run(ETModel.Session s, Packet packet)
		{
<<<<<<< HEAD
			ushort opcode = p.Opcode;
			byte flag = p.Flag;
=======
			ushort opcode = packet.Opcode;
			byte flag = packet.Flag;
>>>>>>> ec7ea59e

			OpcodeTypeComponent opcodeTypeComponent = Game.Scene.GetComponent<OpcodeTypeComponent>();
			Type responseType = opcodeTypeComponent.GetType(opcode);
			object message = this.session.Network.MessagePacker.DeserializeFrom(responseType, packet.Stream);

			if ((flag & 0x01) > 0)
			{
				IResponse response = message as IResponse;
				if (response == null)
				{
					throw new Exception($"flag is response, but hotfix message is not! {opcode}");
				}
				
				Action<IResponse> action;
				if (!this.requestCallback.TryGetValue(response.RpcId, out action))
				{
					return;
				}
				this.requestCallback.Remove(response.RpcId);

				action(response);
				return;
			}

			Game.Scene.GetComponent<MessageDispatherComponent>().Handle(session, new MessageInfo(opcode, message));
		}

		public void Send(IMessage message)
		{
			Send(0x00, message);
		}

		public void Send(byte flag, IMessage message)
		{
			ushort opcode = Game.Scene.GetComponent<OpcodeTypeComponent>().GetOpcode(message.GetType());
			byte[] bytes = ProtobufHelper.ToBytes(message);
			session.Send(flag, opcode, bytes);
		}

		public void Send(byte flag, ushort opcode, byte[] bytes)
		{
			session.Send(flag, opcode, bytes);
		}

		public Task<IResponse> Call(IRequest request)
		{
			int rpcId = ++RpcId;
			var tcs = new TaskCompletionSource<IResponse>();

			this.requestCallback[rpcId] = (response) =>
			{
				try
				{
					if (ErrorCode.IsRpcNeedThrowException(response.Error))
					{
						throw new RpcException(response.Error, response.Message);
					}

					tcs.SetResult(response);
				}
				catch (Exception e)
				{
					tcs.SetException(new Exception($"Rpc Error: {request.GetType().FullName}", e));
				}
			};

			request.RpcId = rpcId;
			
			this.Send(0x00, request);
			return tcs.Task;
		}

		public Task<IResponse> Call(IRequest request, CancellationToken cancellationToken)
		{
			int rpcId = ++RpcId;
			var tcs = new TaskCompletionSource<IResponse>();

			this.requestCallback[rpcId] = (response) =>
			{
				try
				{
					if (ErrorCode.IsRpcNeedThrowException(response.Error))
					{
						throw new RpcException(response.Error, response.Message);
					}

					tcs.SetResult(response);
				}
				catch (Exception e)
				{
					tcs.SetException(new Exception($"Rpc Error: {request.GetType().FullName}", e));
				}
			};

			cancellationToken.Register(() => { this.requestCallback.Remove(rpcId); });

			request.RpcId = rpcId;

			this.Send(0x00, request);
			return tcs.Task;
		}
	}
}<|MERGE_RESOLUTION|>--- conflicted
+++ resolved
@@ -50,13 +50,8 @@
 
 		public void Run(ETModel.Session s, Packet packet)
 		{
-<<<<<<< HEAD
-			ushort opcode = p.Opcode;
-			byte flag = p.Flag;
-=======
 			ushort opcode = packet.Opcode;
 			byte flag = packet.Flag;
->>>>>>> ec7ea59e
 
 			OpcodeTypeComponent opcodeTypeComponent = Game.Scene.GetComponent<OpcodeTypeComponent>();
 			Type responseType = opcodeTypeComponent.GetType(opcode);
