--- conflicted
+++ resolved
@@ -50,7 +50,6 @@
     <Reference Include="UnityEngine, Version=0.0.0.0, Culture=neutral, PublicKeyToken=null">
       <HintPath>C:\Apps\Unity\Editor\Data\Managed\UnityEngine.dll</HintPath>
     </Reference>
-<<<<<<< HEAD
     <Reference Include="UnityEngine.AccessibilityModule">
       <HintPath>..\Library\UnityAssemblies\UnityEngine.AccessibilityModule.dll</HintPath>
     </Reference>
@@ -165,10 +164,6 @@
     <Reference Include="UnityEngine.UI, Version=1.0.0.0, Culture=neutral, processorArchitecture=MSIL">
       <SpecificVersion>False</SpecificVersion>
       <HintPath>..\Library\UnityAssemblies\UnityEngine.UI.dll</HintPath>
-=======
-    <Reference Include="UnityEngine.UI, Version=1.0.0.0, Culture=neutral, PublicKeyToken=null">
-      <HintPath>C:\Apps\Unity\Editor\Data\UnityExtensions\Unity\GUISystem\UnityEngine.UI.dll</HintPath>
->>>>>>> d661ab8b
     </Reference>
     <Reference Include="UnityEngine.UIAutomation">
       <HintPath>..\Library\UnityAssemblies\UnityEngine.UIAutomation.dll</HintPath>
