--- conflicted
+++ resolved
@@ -286,22 +286,21 @@
     <Reference Include="SyntaxTree.VisualStudio.Unity.Bridge">
       <HintPath>X:/Program Files (x86)/Microsoft Visual Studio Tools for Unity/15.0/Editor/SyntaxTree.VisualStudio.Unity.Bridge.dll</HintPath>
     </Reference>
-<<<<<<< HEAD
     <Reference Include="Newtonsoft.Json">
       <HintPath>Assets/JsonDotNet/Assemblies/Standalone/Newtonsoft.Json.dll</HintPath>
     </Reference>
-=======
->>>>>>> 9fd95756
     <Reference Include="ICSharpCode.SharpZipLib">
       <HintPath>Assets/Plugins/ICSharpCode.SharpZipLib.dll</HintPath>
     </Reference>
-<<<<<<< HEAD
     <Reference Include="NPOI">
       <HintPath>Assets/Plugins/npoi/NPOI.dll</HintPath>
     </Reference>
     <Reference Include="NPOI.OOXML">
       <HintPath>Assets/Plugins/npoi/NPOI.OOXML.dll</HintPath>
     </Reference>
+    <Reference Include="NPOI.OpenXmlFormats">
+      <HintPath>Assets\Plugins\Editor\npoi\NPOI.OpenXmlFormats.dll</HintPath>
+    </Reference>
     <Reference Include="NPOI.OpenXml4Net">
       <HintPath>Assets/Plugins/npoi/NPOI.OpenXml4Net.dll</HintPath>
     </Reference>
@@ -328,19 +327,6 @@
     </Reference>
     <Reference Include="UnityEditor.iOS.Extensions.Common">
       <HintPath>X:/Program Files/Unity/Editor/Data/PlaybackEngines/iOSSupport\UnityEditor.iOS.Extensions.Common.dll</HintPath>
-=======
-    <Reference Include="NPOI.OOXML">
-      <HintPath>Assets\Plugins\Editor\npoi\NPOI.OOXML.dll</HintPath>
-    </Reference>
-    <Reference Include="NPOI.OpenXmlFormats">
-      <HintPath>Assets\Plugins\Editor\npoi\NPOI.OpenXmlFormats.dll</HintPath>
-    </Reference>
-    <Reference Include="NPOI.OpenXml4Net">
-      <HintPath>Assets\Plugins\Editor\npoi\NPOI.OpenXml4Net.dll</HintPath>
-    </Reference>
-    <Reference Include="NPOI">
-      <HintPath>Assets\Plugins\Editor\npoi\NPOI.dll</HintPath>
->>>>>>> 9fd95756
     </Reference>
   </ItemGroup>
   <ItemGroup>
