--- conflicted
+++ resolved
@@ -15,13 +15,8 @@
     <TargetFrameworkProfile></TargetFrameworkProfile>
     <CompilerResponseFile></CompilerResponseFile>
     <UnityProjectType>Game:1</UnityProjectType>
-<<<<<<< HEAD
     <UnityBuildTarget>Android:13</UnityBuildTarget>
     <UnityVersion>2017.2.0f3</UnityVersion>
-=======
-    <UnityBuildTarget>StandaloneWindows64:19</UnityBuildTarget>
-    <UnityVersion>2017.1.1p4</UnityVersion>
->>>>>>> cc4ee675
     <RootNamespace></RootNamespace>
     <LangVersion>6</LangVersion>
   </PropertyGroup>
