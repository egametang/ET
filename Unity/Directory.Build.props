--- conflicted
+++ resolved
@@ -1,10 +1,6 @@
 <Project>
   <PropertyGroup>
     <LangVersion>11.0</LangVersion>
-<<<<<<< HEAD
-    <NoWarn>0169,0649,3021</NoWarn>
-=======
     <NoWarn>0169,0649,3021,8981</NoWarn>
->>>>>>> c473d42f
   </PropertyGroup>
 </Project>