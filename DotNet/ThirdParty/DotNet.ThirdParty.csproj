<Project Sdk="Microsoft.NET.Sdk">

    <PropertyGroup>
        <TargetFramework>net7.0</TargetFramework>
        <Nullable>disable</Nullable>
<<<<<<< HEAD
        <LangVersion>10</LangVersion>
=======
        <LangVersion>11</LangVersion>
>>>>>>> c473d42f
        <RootNamespace>ET</RootNamespace>
        <AssemblyName>ThirdParty</AssemblyName>
    </PropertyGroup>
    
    <PropertyGroup>
        <AppendTargetFrameworkToOutputPath>false</AppendTargetFrameworkToOutputPath>
        <SatelliteResourceLanguages>en</SatelliteResourceLanguages>
    </PropertyGroup>
    
    <PropertyGroup Condition=" '$(Configuration)' == 'Debug' ">
      <DefineConstants>DOTNET;UNITY_DOTSPLAYER</DefineConstants>
      <OutputPath>..\..\Bin\</OutputPath>
      <AllowUnsafeBlocks>true</AllowUnsafeBlocks>
      <TreatWarningsAsErrors>true</TreatWarningsAsErrors>
      <Optimize>true</Optimize>
    </PropertyGroup>
    
    <PropertyGroup Condition=" '$(Configuration)' == 'Release' ">
      <DefineConstants>DOTNET;UNITY_DOTSPLAYER</DefineConstants>
      <OutputPath>..\..\Bin\</OutputPath>
      <AllowUnsafeBlocks>true</AllowUnsafeBlocks>
      <TreatWarningsAsErrors>true</TreatWarningsAsErrors>
    </PropertyGroup>

    <ItemGroup>

    <Compile Include="..\..\Unity\Assets\Scripts\ThirdParty\TrueSync\**\*.cs">
        <Link>TrueSync/%(RecursiveDir)%(FileName)%(Extension)</Link>
    </Compile>

    <Compile Include="..\..\Unity\Assets\Scripts\ThirdParty\ETTask\**\*.cs">
        <Link>ETTask/%(RecursiveDir)%(FileName)%(Extension)</Link>
    </Compile>

    <Compile Include="..\..\Unity\Assets\Scripts\ThirdParty\Kcp\Kcp.cs">
      <Link>Kcp\Kcp.cs</Link>
    </Compile>

    <Compile Include="..\..\Unity\Assets\Scripts\ThirdParty\Recast\Recast.cs">
      <Link>Recast\Recast.cs</Link>
    </Compile>

    <Compile Include="..\..\Unity\Library\PackageCache\com.unity.mathematics*\Unity.Mathematics\**\*.cs">
        <Link>Unity.Mathematics/$([System.String]::new(%(RecursiveDir)).Substring($([System.String]::new(%(RecursiveDir)).Indexof("Unity.Mathematics"))).Replace("Unity.Mathematics", ""))/%(FileName)%(Extension)</Link>
    </Compile>
        
    </ItemGroup>

    <ItemGroup>
      <Content Include="..\..\Unity\Assets\Plugins\MacOS\x86_64\libkcp.dylib">
        <Link>runtimes\osx\native\libkcp.dylib</Link>
        <CopyToOutputDirectory>PreserveNewest</CopyToOutputDirectory>
      </Content>
      <Content Include="..\..\Unity\Assets\Plugins\MacOS\x86_64\libRecastDll.dylib">
        <Link>runtimes\osx\native\libRecastDll.dylib</Link>
        <CopyToOutputDirectory>PreserveNewest</CopyToOutputDirectory>
      </Content>
      <Content Include="..\..\Unity\Assets\Plugins\x86_64\kcp.dll">
        <Link>runtimes\win\native\kcp.dll</Link>
        <CopyToOutputDirectory>PreserveNewest</CopyToOutputDirectory>
      </Content>
      <Content Include="..\..\Unity\Assets\Plugins\x86_64\libkcp.so">
        <Link>runtimes\linux\native\libkcp.so</Link>
        <CopyToOutputDirectory>PreserveNewest</CopyToOutputDirectory>
      </Content>
      <Content Include="..\..\Unity\Assets\Plugins\x86_64\libRecastDll.so">
        <Link>runtimes\linux\native\libRecastDll.so</Link>
        <CopyToOutputDirectory>PreserveNewest</CopyToOutputDirectory>
      </Content>
      <Content Include="..\..\Unity\Assets\Plugins\x86_64\RecastDll.dll">
        <Link>runtimes\win\native\RecastDll.dll</Link>
        <CopyToOutputDirectory>PreserveNewest</CopyToOutputDirectory>
      </Content>
    </ItemGroup>

    <ItemGroup>
      <PackageReference Include="CommandLineParser" Version="2.8.0" />
      <PackageReference Include="EPPlus" Version="5.8.8" />
      <PackageReference Include="MemoryPack" Version="1.9.13" />
      <PackageReference Include="MongoDB.Driver" Version="2.17.1" />
      <PackageReference Include="NLog" Version="4.7.15" />
      <PackageReference Include="protobuf-net" Version="2.4.6" />
      <PackageReference Include="SharpZipLib" Version="1.3.3" />
      <PackageReference Include="Microsoft.CodeAnalysis.Common" Version="4.0.1" />
      <PackageReference Include="Microsoft.CodeAnalysis.CSharp" Version="4.0.1" />
    </ItemGroup>
</Project><|MERGE_RESOLUTION|>--- conflicted
+++ resolved
@@ -3,11 +3,7 @@
     <PropertyGroup>
         <TargetFramework>net7.0</TargetFramework>
         <Nullable>disable</Nullable>
-<<<<<<< HEAD
-        <LangVersion>10</LangVersion>
-=======
         <LangVersion>11</LangVersion>
->>>>>>> c473d42f
         <RootNamespace>ET</RootNamespace>
         <AssemblyName>ThirdParty</AssemblyName>
     </PropertyGroup>
@@ -81,11 +77,15 @@
         <Link>runtimes\win\native\RecastDll.dll</Link>
         <CopyToOutputDirectory>PreserveNewest</CopyToOutputDirectory>
       </Content>
+      <Compile Include="..\..\Unity\Assets\Scripts\ThirdParty\TrueSync\**\*.cs">
+          <Link>TrueSync/%(RecursiveDir)%(FileName)%(Extension)</Link>
+      </Compile>
     </ItemGroup>
 
     <ItemGroup>
       <PackageReference Include="CommandLineParser" Version="2.8.0" />
       <PackageReference Include="EPPlus" Version="5.8.8" />
+
       <PackageReference Include="MemoryPack" Version="1.9.13" />
       <PackageReference Include="MongoDB.Driver" Version="2.17.1" />
       <PackageReference Include="NLog" Version="4.7.15" />
